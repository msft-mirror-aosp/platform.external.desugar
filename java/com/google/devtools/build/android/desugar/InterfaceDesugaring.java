--- conflicted
+++ resolved
@@ -62,12 +62,8 @@
       ClassReaderFactory bootclasspath,
       GeneratedClassStore store,
       boolean legacyJaCoCo) {
-<<<<<<< HEAD
     super(Opcodes.ASM6, dest);
-=======
-    super(Opcodes.ASM5, dest);
     this.depsCollector = depsCollector;
->>>>>>> 2e274f1a
     this.bootclasspath = bootclasspath;
     this.store = store;
     this.legacyJaCoCo = legacyJaCoCo;
@@ -342,17 +338,12 @@
     private final String declaringClass;
 
     public InterfaceInvocationRewriter(
-<<<<<<< HEAD
-        MethodVisitor dest, @Nullable String knownInterfaceName, ClassReaderFactory bootclasspath) {
-      super(Opcodes.ASM6, dest);
-=======
         MethodVisitor dest,
         @Nullable String knownInterfaceName,
         ClassReaderFactory bootclasspath,
         DependencyCollector depsCollector,
         String declaringClass) {
-      super(Opcodes.ASM5, dest);
->>>>>>> 2e274f1a
+      super(Opcodes.ASM6, dest);
       this.interfaceName = knownInterfaceName;
       this.bootclasspath = bootclasspath;
       this.depsCollector = depsCollector;
